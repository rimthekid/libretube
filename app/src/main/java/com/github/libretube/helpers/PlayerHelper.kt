--- conflicted
+++ resolved
@@ -329,14 +329,10 @@
                 true
             )
 
-<<<<<<< HEAD
     fun shouldPlayNextVideo(isPlaylist: Boolean = false): Boolean {
         return autoPlayEnabled || (PreferenceHelper.getBoolean(PreferenceKeys.AUTOPLAY_PLAYLISTS, true) && isPlaylist)
     }
 
-    fun getDefaultResolution(context: Context): String {
-        val prefKey = if (NetworkHelper.isNetworkMetered(context)) {
-=======
     private val handleAudioFocus
         get() = !PreferenceHelper.getBoolean(
             PreferenceKeys.ALLOW_PLAYBACK_DURING_CALL,
@@ -345,7 +341,6 @@
 
     fun getDefaultResolution(context: Context, isFullscreen: Boolean): Int? {
         var prefKey = if (NetworkHelper.isNetworkMetered(context)) {
->>>>>>> bd2b4946
             PreferenceKeys.DEFAULT_RESOLUTION_MOBILE
         } else {
             PreferenceKeys.DEFAULT_RESOLUTION
