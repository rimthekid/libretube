--- conflicted
+++ resolved
@@ -198,12 +198,7 @@
                 view.findViewById<LinearLayout>(R.id.linLayout).visibility = View.GONE
                 val mainActivity = activity as MainActivity
                 mainActivity.requestedOrientation = ActivityInfo.SCREEN_ORIENTATION_USER_LANDSCAPE
-<<<<<<< HEAD
-                mainActivity.requestedOrientation = ActivityInfo.SCREEN_ORIENTATION_UNSPECIFIED
-                isFullScreen = true
-=======
                 isFullScreen=true
->>>>>>> aa6762b1
 
             } else {
                 with(motionLayout) {
