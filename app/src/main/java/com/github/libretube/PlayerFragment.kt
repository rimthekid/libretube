package com.github.libretube

import android.Manifest
import android.annotation.SuppressLint
import android.app.Activity
import android.content.Context
import android.content.DialogInterface
import android.content.Intent
import android.content.pm.ActivityInfo
import android.content.pm.PackageManager
import android.net.Uri
import android.os.Build
import android.os.Build.VERSION.SDK_INT
import android.os.Bundle
import android.os.Environment
import android.text.Html
import android.util.Log
import android.util.TypedValue
import android.view.LayoutInflater
import android.view.View
import android.view.ViewGroup
import android.widget.*
import androidx.appcompat.app.AlertDialog
import androidx.constraintlayout.motion.widget.MotionLayout
import androidx.constraintlayout.widget.ConstraintLayout
import androidx.core.app.ActivityCompat
import androidx.core.net.toUri
import androidx.core.os.bundleOf
import androidx.core.view.isVisible
import androidx.fragment.app.Fragment
import androidx.lifecycle.lifecycleScope
import androidx.preference.PreferenceManager
import androidx.recyclerview.widget.GridLayoutManager
import androidx.recyclerview.widget.RecyclerView
import com.github.libretube.adapters.TrendingAdapter
import com.github.libretube.obj.PipedStream
import com.github.libretube.obj.Subscribe
import com.google.android.exoplayer2.ExoPlayer
import com.google.android.exoplayer2.MediaItem
import com.google.android.exoplayer2.MediaItem.SubtitleConfiguration
import com.google.android.exoplayer2.MediaItem.fromUri
import com.google.android.exoplayer2.Player
import com.google.android.exoplayer2.source.DefaultMediaSourceFactory
import com.google.android.exoplayer2.source.MediaSource
import com.google.android.exoplayer2.source.MergingMediaSource
import com.google.android.exoplayer2.source.ProgressiveMediaSource
import com.google.android.exoplayer2.ui.StyledPlayerView
import com.google.android.exoplayer2.upstream.DataSource
import com.google.android.exoplayer2.upstream.DefaultHttpDataSource
import com.google.android.material.button.MaterialButton
import com.squareup.picasso.Picasso
import retrofit2.HttpException
import java.io.IOException
import java.net.URLEncoder
import kotlin.math.abs

var isFullScreen = false
class PlayerFragment : Fragment() {

    private val TAG = "PlayerFragment"
    private var videoId: String? = null
    private var param2: String? = null
    private var lastProgress: Float = 0.toFloat()
    private var sId: Int = 0
    private var eId: Int = 0
    private var paused = false
    private var whichQuality = 0

    var isSubscribed: Boolean = false

    private lateinit var relatedRecView: RecyclerView
    private lateinit var exoPlayerView: StyledPlayerView
    private lateinit var motionLayout: MotionLayout
    private lateinit var exoPlayer: ExoPlayer
    private lateinit var mediaSource: MediaSource

    private lateinit var relDownloadVideo: RelativeLayout

    override fun onCreate(savedInstanceState: Bundle?) {
        super.onCreate(savedInstanceState)
        arguments?.let {
            videoId = it.getString("videoId")
        }
    }

    override fun onCreateView(
        inflater: LayoutInflater,
        container: ViewGroup?,
        savedInstanceState: Bundle?
    ): View? {
        // Inflate the layout for this fragment
        return inflater.inflate(R.layout.fragment_player, container, false)
    }

    override fun onViewCreated(view: View, savedInstanceState: Bundle?) {
        super.onViewCreated(view, savedInstanceState)
        hideKeyboard()

        val playerDescription = view.findViewById<TextView>(R.id.player_description)
        videoId = videoId!!.replace("/watch?v=", "")
        relDownloadVideo = view.findViewById(R.id.relPlayer_download)
        val mainActivity = activity as MainActivity
        mainActivity.findViewById<FrameLayout>(R.id.container).visibility = View.VISIBLE
        val playerMotionLayout = view.findViewById<MotionLayout>(R.id.playerMotionLayout)
        motionLayout = playerMotionLayout
        exoPlayerView = view.findViewById(R.id.player)
        view.findViewById<TextView>(R.id.player_description).text = videoId
        playerMotionLayout.addTransitionListener(object : MotionLayout.TransitionListener {
            override fun onTransitionStarted(
                motionLayout: MotionLayout?,
                startId: Int,
                endId: Int
            ) {
            }

            override fun onTransitionChange(motionLayout: MotionLayout?, startId: Int, endId: Int, progress: Float) {
                val mainActivity = activity as MainActivity
                val mainMotionLayout = mainActivity.findViewById<MotionLayout>(R.id.mainMotionLayout)
                mainMotionLayout.progress = abs(progress)
                eId = endId
                sId = startId
            }

            override fun onTransitionCompleted(motionLayout: MotionLayout?, currentId: Int) {
                println(currentId)
                val mainActivity = activity as MainActivity
                val mainMotionLayout = mainActivity.findViewById<MotionLayout>(R.id.mainMotionLayout)
                if (currentId == eId) {
                    view.findViewById<ImageButton>(R.id.quality_select).visibility = View.GONE
                    view.findViewById<ImageButton>(R.id.close_imageButton).visibility = View.GONE
                    view.findViewById<TextView>(R.id.quality_text).visibility = View.GONE
                    mainMotionLayout.progress = 1.toFloat()
                } else if (currentId == sId) {
                    view.findViewById<ImageButton>(R.id.quality_select).visibility = View.VISIBLE
                    view.findViewById<ImageButton>(R.id.close_imageButton).visibility = View.VISIBLE
                    view.findViewById<TextView>(R.id.quality_text).visibility = View.VISIBLE
                    mainMotionLayout.progress = 0.toFloat()
                }
            }

            override fun onTransitionTrigger(
                motionLayout: MotionLayout?,
                triggerId: Int,
                positive: Boolean,
                progress: Float
            ) {
            }
        })
        playerMotionLayout.progress = 1.toFloat()
        playerMotionLayout.transitionToStart()
        fetchJson(view)
        view.findViewById<ImageView>(R.id.close_imageView).setOnClickListener {
            motionLayout.transitionToEnd()
            val mainActivity = activity as MainActivity
            mainActivity.requestedOrientation = ActivityInfo.SCREEN_ORIENTATION_PORTRAIT
            mainActivity.supportFragmentManager.beginTransaction()
                .remove(this)
                .commit()
        }
        view.findViewById<ImageButton>(R.id.close_imageButton).setOnClickListener {
            motionLayout.transitionToEnd()
            val mainActivity = activity as MainActivity
            mainActivity.requestedOrientation = ActivityInfo.SCREEN_ORIENTATION_PORTRAIT
            mainActivity.supportFragmentManager.beginTransaction()
                .remove(this)
                .commit()
        }
        val playImageView = view.findViewById<ImageView>(R.id.play_imageView)
        playImageView.setOnClickListener {
            paused = if (paused) {
                playImageView.setImageResource(R.drawable.ic_pause)
                exoPlayer.play()
                false
            } else {
                playImageView.setImageResource(R.drawable.ic_play)
                exoPlayer.pause()
                true
            }
        }

        view.findViewById<ConstraintLayout>(R.id.player_title_layout).setOnClickListener {
            var visible = playerDescription.isVisible

            playerDescription.visibility = if (visible) View.GONE else View.VISIBLE
        }
        // FullScreen button trigger
        view.findViewById<ImageButton>(R.id.fullscreen).setOnClickListener {
            // remember to hide everything when new thing added
            if (!isFullScreen) {
                with(motionLayout) {
                    getConstraintSet(R.id.start).constrainHeight(R.id.player, -1)
                    enableTransition(R.id.yt_transition, false)
                }
                view.findViewById<ConstraintLayout>(R.id.main_container).isClickable = true
                view.findViewById<LinearLayout>(R.id.linLayout).visibility = View.GONE
                val mainActivity = activity as MainActivity
<<<<<<< HEAD
                mainActivity.requestedOrientation = ActivityInfo.SCREEN_ORIENTATION_UNSPECIFIED
                isFullScreen = true
            } else {
=======
                mainActivity.requestedOrientation = ActivityInfo.SCREEN_ORIENTATION_USER_LANDSCAPE
                isFullScreen=true

            }else{
>>>>>>> aa6762b1
                with(motionLayout) {
                    getConstraintSet(R.id.start).constrainHeight(R.id.player, 0)
                    enableTransition(R.id.yt_transition, true)
                }
                view.findViewById<ConstraintLayout>(R.id.main_container).isClickable = false
                view.findViewById<LinearLayout>(R.id.linLayout).visibility = View.VISIBLE
                val mainActivity = activity as MainActivity
                mainActivity.requestedOrientation = ActivityInfo.SCREEN_ORIENTATION_PORTRAIT
                isFullScreen = false
            }
        }
        relatedRecView = view.findViewById(R.id.player_recView)
        relatedRecView.layoutManager = GridLayoutManager(view.context, resources.getInteger(R.integer.grid_items))
    }

    override fun onStop() {
        super.onStop()
    }

    override fun onDestroy() {
        super.onDestroy()
        try {
            exoPlayer.stop()
        } catch (e: Exception) {}
    }

    private fun fetchJson(view: View) {
        fun run() {
            lifecycleScope.launchWhenCreated {
                val response = try {
                    RetrofitInstance.api.getStreams(videoId!!)
                } catch (e: IOException) {
                    println(e)
                    Log.e(TAG, "IOException, you might not have internet connection")
                    Toast.makeText(context,R.string.unknown_error, Toast.LENGTH_SHORT).show()
                    return@launchWhenCreated
                } catch (e: HttpException) {
                    Log.e(TAG, "HttpException, unexpected response")
                    Toast.makeText(context,R.string.server_error, Toast.LENGTH_SHORT).show()
                    return@launchWhenCreated
                }
                var videosNameArray: Array<CharSequence> = arrayOf()
                videosNameArray += "HLS"
                for (vid in response.videoStreams!!) {
                    val name = vid.quality + " " + vid.format
                    videosNameArray += name
                }
                runOnUiThread {
                    var subtitle = mutableListOf<SubtitleConfiguration>()
                    if (response.subtitles!!.isNotEmpty()) {
                        subtitle?.add(
                            SubtitleConfiguration.Builder(response.subtitles!![0].url!!.toUri())
                                .setMimeType(response.subtitles!![0].mimeType!!) // The correct MIME type (required).
                                .setLanguage(response.subtitles!![0].code) // The subtitle language (optional).
                                .build()
                        )
                    }

                    exoPlayer = ExoPlayer.Builder(view.context)
                        .setSeekBackIncrementMs(5000)
                        .setSeekForwardIncrementMs(5000)
                        .build()
                    exoPlayerView.setShowSubtitleButton(true)
                    exoPlayerView.setShowNextButton(false)
                    exoPlayerView.setShowPreviousButton(false)
                    // exoPlayerView.controllerShowTimeoutMs = 1500
                    exoPlayerView.controllerHideOnTouch = true
                    exoPlayerView.player = exoPlayer
                    val sharedPreferences = PreferenceManager.getDefaultSharedPreferences(requireContext())
                    val defres = sharedPreferences.getString("default_res", "")!!
                    when {
<<<<<<< HEAD
                        defres != "" -> {
                            run lit@{
                                response.videoStreams!!.forEachIndexed { index, pipedStream ->
                                    if (pipedStream.quality!!.contains(defres)) {
=======
                        defres!="" -> {
                            var foundRes = false
                            run lit@ {
                                response.videoStreams!!.forEachIndexed { index, pipedStream ->
                                    if (pipedStream.quality!!.contains(defres)){
                                        foundRes = true
>>>>>>> aa6762b1
                                        val dataSourceFactory: DataSource.Factory =
                                            DefaultHttpDataSource.Factory()
                                        val videoItem: MediaItem = MediaItem.Builder()
                                            .setUri(response.videoStreams[index].url)
                                            .setSubtitleConfigurations(subtitle)
                                            .build()
                                        val videoSource: MediaSource = DefaultMediaSourceFactory(dataSourceFactory)
                                            .createMediaSource(videoItem)
                                        var audioSource: MediaSource = DefaultMediaSourceFactory(dataSourceFactory)
                                            .createMediaSource(fromUri(response.audioStreams!![0].url!!))
                                        if (response.videoStreams[index].quality == "720p" || response.videoStreams[index].quality == "1080p" || response.videoStreams[index].quality == "480p") {
                                            audioSource = ProgressiveMediaSource.Factory(dataSourceFactory)
                                                .createMediaSource(fromUri(response.audioStreams!![getMostBitRate(response.audioStreams)].url!!))
                                        }
                                        val mergeSource: MediaSource = MergingMediaSource(videoSource, audioSource)
                                        exoPlayer.setMediaSource(mergeSource)
                                        view.findViewById<TextView>(R.id.quality_text).text = videosNameArray[index + 1]
                                        return@lit
                                    }else if (index+1 == response.videoStreams.size){
                                            val mediaItem: MediaItem = MediaItem.Builder()
                                                .setUri(response.hls)
                                                .setSubtitleConfigurations(subtitle)
                                                .build()
                                            exoPlayer.setMediaItem(mediaItem)
                                    }
                                }
                            }
                        }
                        response.hls != null -> {
                            val mediaItem: MediaItem = MediaItem.Builder()
                                .setUri(response.hls)
                                .setSubtitleConfigurations(subtitle)
                                .build()
                            exoPlayer.setMediaItem(mediaItem)
                        }
                        else -> {
                            val dataSourceFactory: DataSource.Factory =
                                DefaultHttpDataSource.Factory()
                            val videoItem: MediaItem = MediaItem.Builder()
                                .setUri(response.videoStreams[0].url)
                                .setSubtitleConfigurations(subtitle)
                                .build()
                            val videoSource: MediaSource = DefaultMediaSourceFactory(dataSourceFactory)
                                .createMediaSource(videoItem)
                            var audioSource: MediaSource = DefaultMediaSourceFactory(dataSourceFactory)
                                .createMediaSource(fromUri(response.audioStreams!![0].url!!))
                            if (response.videoStreams[0].quality == "720p" || response.videoStreams[0].quality == "1080p" || response.videoStreams[0].quality == "480p") {
                                audioSource = ProgressiveMediaSource.Factory(dataSourceFactory)
                                    .createMediaSource(fromUri(response.audioStreams!![getMostBitRate(response.audioStreams)].url!!))
                            }
                            val mergeSource: MediaSource = MergingMediaSource(videoSource, audioSource)
                            exoPlayer.setMediaSource(mergeSource)
                            view.findViewById<TextView>(R.id.quality_text).text = videosNameArray[1]
                        }
                    }

                    // /exoPlayer.getMediaItemAt(5)
                    exoPlayer.prepare()
                    exoPlayer.play()

                    view.findViewById<TextView>(R.id.player_title).text = response.title
                    view.findViewById<TextView>(R.id.player_description).text = response.description

                    view.findViewById<ImageButton>(R.id.quality_select).setOnClickListener {
                        // Dialog for quality selection
                        val builder: AlertDialog.Builder? = activity?.let {
                            AlertDialog.Builder(it)
                        }
                        builder!!.setTitle(R.string.choose_quality_dialog)
                            .setItems(
                                videosNameArray,
                                DialogInterface.OnClickListener { _, which ->
                                    whichQuality = which
                                    if (response.subtitles!!.isNotEmpty()) {
                                        var subtitle =
                                            mutableListOf<SubtitleConfiguration>()
                                        subtitle?.add(
                                            SubtitleConfiguration.Builder(response.subtitles!![0].url!!.toUri())
                                                .setMimeType(response.subtitles!![0].mimeType!!) // The correct MIME type (required).
                                                .setLanguage(response.subtitles!![0].code) // The subtitle language (optional).
                                                .build()
                                        )
                                    }
                                    if (which == 0) {
                                        val mediaItem: MediaItem = MediaItem.Builder()
                                            .setUri(response.hls)
                                            .setSubtitleConfigurations(subtitle)
                                            .build()
                                        exoPlayer.setMediaItem(mediaItem)
                                    } else {
                                        val dataSourceFactory: DataSource.Factory =
                                            DefaultHttpDataSource.Factory()
                                        val videoItem: MediaItem = MediaItem.Builder()
                                            .setUri(response.videoStreams[which - 1].url)
                                            .setSubtitleConfigurations(subtitle)
                                            .build()
                                        val videoSource: MediaSource = DefaultMediaSourceFactory(dataSourceFactory)
                                            .createMediaSource(videoItem)
                                        var audioSource: MediaSource = DefaultMediaSourceFactory(dataSourceFactory)
                                            .createMediaSource(fromUri(response.audioStreams!![0].url!!))
                                        if (response.videoStreams[which - 1].quality == "720p" || response.videoStreams[which - 1].quality == "1080p" || response.videoStreams[which - 1].quality == "480p") {
                                            audioSource = ProgressiveMediaSource.Factory(dataSourceFactory)
                                                .createMediaSource(fromUri(response.audioStreams!![getMostBitRate(response.audioStreams)].url!!))
                                        }
                                        val mergeSource: MediaSource = MergingMediaSource(videoSource, audioSource)
                                        exoPlayer.setMediaSource(mergeSource)
                                    }
                                    view.findViewById<TextView>(R.id.quality_text).text = videosNameArray[which]
                                }
                            )
                        val dialog: AlertDialog? = builder?.create()
                        dialog?.show()
                    }
                    // Listener for play and pause icon change
                    exoPlayer!!.addListener(object : com.google.android.exoplayer2.Player.Listener {
                        override fun onPlayerStateChanged(playWhenReady: Boolean, playbackState: Int) {

                            exoPlayerView.keepScreenOn = !(
                                playbackState == Player.STATE_IDLE || playbackState == Player.STATE_ENDED ||
                                    !playWhenReady
                                )

                            if (playWhenReady && playbackState == Player.STATE_READY) {
                                // media actually playing
                                view.findViewById<ImageView>(R.id.play_imageView).setImageResource(R.drawable.ic_pause)
                            } else if (playWhenReady) {
                                // might be idle (plays after prepare()),
                                // buffering (plays when data available)
                                // or ended (plays when seek away from end)
                                view.findViewById<ImageView>(R.id.play_imageView).setImageResource(R.drawable.ic_play)
                            } else {
                                // player paused in any state
                                view.findViewById<ImageView>(R.id.play_imageView).setImageResource(R.drawable.ic_play)
                            }
                        }
                    })
                    relatedRecView.adapter = TrendingAdapter(response.relatedStreams!!)
                    view.findViewById<TextView>(R.id.player_description).text = if (Build.VERSION.SDK_INT >= Build.VERSION_CODES.N) {
                        Html.fromHtml(response.description, Html.FROM_HTML_MODE_COMPACT)
                    } else {
                        Html.fromHtml(response.description)
                    }
                    view.findViewById<TextView>(R.id.player_views_info).text = response.views.formatShort() + " views • " + response.uploadDate
                    view.findViewById<TextView>(R.id.textLike).text = response.likes.formatShort()
                    val channelImage = view.findViewById<ImageView>(R.id.player_channelImage)
                    Picasso.get().load(response.uploaderAvatar).into(channelImage)
                    view.findViewById<TextView>(R.id.player_channelName).text = response.uploader
                    view.findViewById<RelativeLayout>(R.id.player_channel).setOnClickListener {

                        val activity = view.context as MainActivity
                        val bundle = bundleOf("channel_id" to response.uploaderUrl)
                        activity.navController.navigate(R.id.channel, bundle)
                        activity.findViewById<MotionLayout>(R.id.mainMotionLayout).transitionToEnd()
                        view.findViewById<MotionLayout>(R.id.playerMotionLayout).transitionToEnd()
                    }
                    val sharedPref = context?.getSharedPreferences("token", Context.MODE_PRIVATE)
                    if (sharedPref?.getString("token", "") != "") {
                        val channelId = response.uploaderUrl?.replace("/channel/", "")
                        val subButton = view.findViewById<MaterialButton>(R.id.player_subscribe)
                        isSubscribed(subButton, channelId!!)
                    }
                    // share button
                    view.findViewById<RelativeLayout>(R.id.relPlayer_share).setOnClickListener {
                        val sharedPreferences = PreferenceManager.getDefaultSharedPreferences(requireContext())
                        val intent = Intent()
                        intent.action = Intent.ACTION_SEND
                        var url = "https://piped.kavin.rocks/watch?v=$videoId"
                        val instance = sharedPreferences.getString("instance", "https://pipedapi.kavin.rocks")!!
                        if (instance != "https://pipedapi.kavin.rocks")
                            url += "&instance=${URLEncoder.encode(instance, "UTF-8")}"
                        intent.putExtra(Intent.EXTRA_TEXT, url)
                        intent.type = "text/plain"
                        startActivity(Intent.createChooser(intent, "Share Url To:"))
                    }
                    // check if livestream
                    if (response.duration!!> 0) {
                        // download clicked
                        relDownloadVideo.setOnClickListener {
                            if (!IS_DOWNLOAD_RUNNING) {
                                val mainActivity = activity as MainActivity
                                Log.e(TAG, "download button clicked!")
                                if (SDK_INT >= Build.VERSION_CODES.R) {
                                    Log.d("myz", "" + SDK_INT)
                                    if (!Environment.isExternalStorageManager()) {
                                        ActivityCompat.requestPermissions(
                                            mainActivity,
                                            arrayOf(
                                                Manifest.permission.READ_EXTERNAL_STORAGE,
                                                Manifest.permission.MANAGE_EXTERNAL_STORAGE
                                            ),
                                            1
                                        ) // permission request code is just an int
                                    }
                                } else {
                                    if (ActivityCompat.checkSelfPermission(
                                            requireContext(),
                                            Manifest.permission.READ_EXTERNAL_STORAGE
                                        ) != PackageManager.PERMISSION_GRANTED || ActivityCompat.checkSelfPermission(
                                                requireContext(),
                                                Manifest.permission.WRITE_EXTERNAL_STORAGE
                                            ) != PackageManager.PERMISSION_GRANTED
                                    ) {
                                        ActivityCompat.requestPermissions(
                                            mainActivity,
                                            arrayOf(
                                                Manifest.permission.READ_EXTERNAL_STORAGE,
                                                Manifest.permission.WRITE_EXTERNAL_STORAGE
                                            ),
                                            1
                                        )
                                    }
                                }
                                var vidName = arrayListOf<String>()
                                vidName.add("No video")
                                var vidUrl = arrayListOf<String>()
                                vidUrl.add("")
                                for (vid in response.videoStreams!!) {
                                    val name = vid.quality + " " + vid.format
                                    vidName.add(name)
                                    vidUrl.add(vid.url!!)
                                }
                                var audioName = arrayListOf<String>()
                                audioName.add("No audio")
                                var audioUrl = arrayListOf<String>()
                                audioUrl.add("")
                                for (audio in response.audioStreams!!) {
                                    val name = audio.quality + " " + audio.format
                                    audioName.add(name)
                                    audioUrl.add(audio.url!!)
                                }
                                val newFragment = DownloadDialog()
                                var bundle = Bundle()
                                bundle.putStringArrayList("videoName", vidName)
                                bundle.putStringArrayList("videoUrl", vidUrl)
                                bundle.putStringArrayList("audioName", audioName)
                                bundle.putStringArrayList("audioUrl", audioUrl)
                                bundle.putString("videoId", videoId)
                                bundle.putInt("duration", response.duration)
                                newFragment.arguments = bundle
                                newFragment.show(childFragmentManager, "Download")
                            } else {
                                Toast.makeText(context, R.string.dlisinprogress, Toast.LENGTH_SHORT)
                                    .show()
                            }
                        }
                    } else {
                        Toast.makeText(context, R.string.cannotDownload, Toast.LENGTH_SHORT).show()
                    }
                    if (response.hls != null) {
                        view.findViewById<RelativeLayout>(R.id.relPlayer_vlc).setOnClickListener {
                            exoPlayer.pause()
                            try {
                                val vlcRequestCode = 42
                                val uri: Uri = Uri.parse(response.hls)
                                val vlcIntent = Intent(Intent.ACTION_VIEW)
                                vlcIntent.setPackage("org.videolan.vlc")
                                vlcIntent.setDataAndTypeAndNormalize(uri, "video/*")
                                vlcIntent.putExtra("title", response.title)
                                vlcIntent.putExtra("from_start", false)
                                vlcIntent.putExtra("position", exoPlayer.currentPosition)
                                startActivityForResult(vlcIntent, vlcRequestCode)
                            } catch (e: Exception) {
                                Toast.makeText(context, R.string.vlcerror, Toast.LENGTH_SHORT)
                                    .show()
                            }
                        } 
                    }
                }
            }
        }
        run()
    }

    private fun isSubscribed(button: MaterialButton, channel_id: String) {
        @SuppressLint("ResourceAsColor")
        fun run() {
            lifecycleScope.launchWhenCreated {
                val response = try {
                    val sharedPref = context?.getSharedPreferences("token", Context.MODE_PRIVATE)
                    RetrofitInstance.api.isSubscribed(channel_id, sharedPref?.getString("token", "")!!)
                } catch (e: IOException) {
                    println(e)
                    Log.e(TAG, "IOException, you might not have internet connection")
                    return@launchWhenCreated
                } catch (e: HttpException) {
                    Log.e(TAG, "HttpException, unexpected response")
                    return@launchWhenCreated
                }
                val colorPrimary = TypedValue()
                (context as Activity).theme.resolveAttribute(
                    android.R.attr.colorPrimary,
                    colorPrimary,
                    true
                )

                val ColorText = TypedValue()
                (context as Activity).theme.resolveAttribute(
                    R.attr.colorOnSurface,
                    ColorText,
                    true
                )

                runOnUiThread {
                    if (response.subscribed == true) {
                        isSubscribed = true
                        button.text = getString(R.string.unsubscribe)
                        button.setTextColor(ColorText.data)
                    }
                    if (response.subscribed != null) {
                        button.setOnClickListener {
                            if (isSubscribed) {
                                unsubscribe(channel_id)
                                button.text = getString(R.string.subscribe)
                                button.setTextColor(colorPrimary.data)
                            } else {
                                subscribe(channel_id)
                                button.text = getString(R.string.unsubscribe)
                                button.setTextColor(colorPrimary.data)
                            }
                        } 
                    }
                }
            }
        }
        run()
    }

    private fun subscribe(channel_id: String) {
        fun run() {
            lifecycleScope.launchWhenCreated {
                val response = try {
                    val sharedPref = context?.getSharedPreferences("token", Context.MODE_PRIVATE)
                    RetrofitInstance.api.subscribe(sharedPref?.getString("token", "")!!, Subscribe(channel_id))
                } catch (e: IOException) {
                    println(e)
                    Log.e(TAG, "IOException, you might not have internet connection")
                    return@launchWhenCreated
                } catch (e: HttpException) {
                    Log.e(TAG, "HttpException, unexpected response$e")
                    return@launchWhenCreated
                }
                isSubscribed = true
            }
        }
        run()
    }
    private fun unsubscribe(channel_id: String) {
        fun run() {
            lifecycleScope.launchWhenCreated {
                val response = try {
                    val sharedPref = context?.getSharedPreferences("token", Context.MODE_PRIVATE)
                    RetrofitInstance.api.unsubscribe(sharedPref?.getString("token", "")!!, Subscribe(channel_id))
                } catch (e: IOException) {
                    println(e)
                    Log.e(TAG, "IOException, you might not have internet connection")
                    return@launchWhenCreated
                } catch (e: HttpException) {
                    Log.e(TAG, "HttpException, unexpected response")
                    return@launchWhenCreated
                }
                isSubscribed = false
            }
        }
        run()
    }

    private fun Fragment?.runOnUiThread(action: () -> Unit) {
        this ?: return
        if (!isAdded) return // Fragment not attached to an Activity
        activity?.runOnUiThread(action)
    }

    private fun getMostBitRate(audios: List<PipedStream>): Int {
        var bitrate = 0
        var index = 0
        for ((i, audio) in audios.withIndex()) {
            val q = audio.quality!!.replace(" kbps", "").toInt()
            if (q> bitrate) {
                bitrate = q
                index = i
            }
        }
        return index
    }

    override fun onResume() {
        super.onResume()
    }
}<|MERGE_RESOLUTION|>--- conflicted
+++ resolved
@@ -194,16 +194,9 @@
                 view.findViewById<ConstraintLayout>(R.id.main_container).isClickable = true
                 view.findViewById<LinearLayout>(R.id.linLayout).visibility = View.GONE
                 val mainActivity = activity as MainActivity
-<<<<<<< HEAD
-                mainActivity.requestedOrientation = ActivityInfo.SCREEN_ORIENTATION_UNSPECIFIED
-                isFullScreen = true
-            } else {
-=======
                 mainActivity.requestedOrientation = ActivityInfo.SCREEN_ORIENTATION_USER_LANDSCAPE
                 isFullScreen=true
-
             }else{
->>>>>>> aa6762b1
                 with(motionLayout) {
                     getConstraintSet(R.id.start).constrainHeight(R.id.player, 0)
                     enableTransition(R.id.yt_transition, true)
@@ -275,19 +268,12 @@
                     val sharedPreferences = PreferenceManager.getDefaultSharedPreferences(requireContext())
                     val defres = sharedPreferences.getString("default_res", "")!!
                     when {
-<<<<<<< HEAD
-                        defres != "" -> {
-                            run lit@{
-                                response.videoStreams!!.forEachIndexed { index, pipedStream ->
-                                    if (pipedStream.quality!!.contains(defres)) {
-=======
                         defres!="" -> {
                             var foundRes = false
                             run lit@ {
                                 response.videoStreams!!.forEachIndexed { index, pipedStream ->
                                     if (pipedStream.quality!!.contains(defres)){
                                         foundRes = true
->>>>>>> aa6762b1
                                         val dataSourceFactory: DataSource.Factory =
                                             DefaultHttpDataSource.Factory()
                                         val videoItem: MediaItem = MediaItem.Builder()
