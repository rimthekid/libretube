--- conflicted
+++ resolved
@@ -53,10 +53,7 @@
             "music_offtopic",
             "preview"
         )
-<<<<<<< HEAD
     const val SPONSOR_HIGHLIGHT_CATEGORY = "poi_highlight"
-=======
->>>>>>> a2cc0108
 
     /**
      * Create a base64 encoded DASH stream manifest
@@ -88,24 +85,6 @@
         }
     }
 
-<<<<<<< HEAD
-=======
-    /**
-     * get the categories for sponsorBlock
-     */
-    fun getSponsorBlockCategories(): MutableMap<String, SbSkipOptions> {
-        val categories: MutableMap<String, SbSkipOptions> = mutableMapOf()
-
-        for (category in SPONSOR_CATEGORIES) {
-            val state = PreferenceHelper.getString(category + "_category", "off").uppercase()
-            if (SbSkipOptions.valueOf(state) != SbSkipOptions.OFF) {
-                categories[category] = SbSkipOptions.valueOf(state)
-            }
-        }
-        return categories
-    }
-
->>>>>>> a2cc0108
     fun getOrientation(videoWidth: Int, videoHeight: Int): Int {
         val fullscreenOrientationPref = PreferenceHelper.getString(
             PreferenceKeys.FULLSCREEN_ORIENTATION,
