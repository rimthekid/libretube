<?xml version="1.0" encoding="utf-8"?>
<resources>
    <string name="startpage">Home</string>
    <string name="subscriptions">Subscriptions</string>
    <string name="library">Library</string>
    <string name="yes">Yes</string>
    <string name="choose_quality_dialog">Choose Quality:</string>
    <string name="search_hint">Search</string>
    <string name="videos">Videos</string>
    <string name="subscribe">Subscribe</string>
    <string name="unsubscribe">Unsubscribe</string>
    <string name="share">Share</string>
    <string name="download">Download</string>
    <string name="save">Save</string>
    <string name="username">Username</string>
    <string name="password">Password</string>
    <string name="login">Log in</string>
    <string name="register">Register</string>
    <string name="logout">Log out</string>
    <string name="cancel">Cancel</string>
    <string name="loggedIn">Logged in.</string>
    <string name="loggedout">Logged out.</string>
    <string name="registered">Registered. Now you can subscribe to channels.</string>
    <string name="already_logged_in">Already logged in. You may log out of your account.</string>
    <string name="login_first">Please log in and try again!</string>
    <string name="instances">Choose an instance</string>
    <string name="customInstance">Add a custom instance</string>
    <string name="region">Choose a region</string>
    <string name="login_register">Log in/Register</string>
    <string name="please_login">Please log in or register in the settings first.</string>
    <string name="importsuccess">Subscribed.</string>
    <string name="subscribeIsEmpty">Subscribe to some channels first.</string>
    <string name="cannotDownload">Can\'t download this stream.</string>
    <string name="dlcomplete">Download completed.</string>
    <string name="dlisinprogress">Another download is already in progress. Please wait till it\'s finished.</string>
    <string name="downloadfailed">Download failed.</string>
    <string name="vlc">Open in VLC</string>
    <string name="vlcerror">Can\'t open in VLC. Maybe it\'s not installed?</string>
    <string name="import_from_yt">Import subscriptions</string>
    <string name="import_from_yt_summary">From Youtube or Newpipe</string>
    <string name="app_theme">Theme</string>
    <string name="server_error">There is a problem with the server. Try another instance?</string>
    <string name="unknown_error">Network error.</string>
    <string name="error">Something went wrong.</string>
    <string name="empty">You have to enter a username and password.</string>
    <string name="notgmail">This is not your Gmail account.</string>
    <string name="defres">Default video resolution</string>
    <string name="grid">Choose grid columns</string>
    <string name="emptyList">Nothing here.</string>
    <string name="deletePlaylist">Delete playlist</string>
    <string name="areYouSure">Delete the playlist?</string>
    <string name="createPlaylist">Create playlist</string>
    <string name="playlistCreated">Playlist created!</string>
    <string name="playlistName">Playlist Name</string>
    <string name="emptyPlaylistName">The playlist name can\'t be empty</string>
    <string name="addToPlaylist">Add to Playlist</string>
    <string name="success">Success!</string>
    <string name="fail">Failed :(</string>
    <string name="about">About</string>
<<<<<<< HEAD
    <string name="changeLanguage">Change Language</string>
    <string name="systemLanguage">System Language</string>
=======
    <string name="systemDefault">System Default</string>
    <string name="lightTheme">Light Theme</string>
    <string name="darkTheme">Dark Theme</string>
    <string name="subscribers">%1$s subscribers</string>
>>>>>>> 6e32b75a
</resources><|MERGE_RESOLUTION|>--- conflicted
+++ resolved
@@ -57,13 +57,10 @@
     <string name="success">Success!</string>
     <string name="fail">Failed :(</string>
     <string name="about">About</string>
-<<<<<<< HEAD
     <string name="changeLanguage">Change Language</string>
     <string name="systemLanguage">System Language</string>
-=======
     <string name="systemDefault">System Default</string>
     <string name="lightTheme">Light Theme</string>
     <string name="darkTheme">Dark Theme</string>
     <string name="subscribers">%1$s subscribers</string>
->>>>>>> 6e32b75a
 </resources>