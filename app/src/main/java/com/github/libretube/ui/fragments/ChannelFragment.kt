package com.github.libretube.ui.fragments

import android.os.Bundle
import android.util.Log
import android.view.LayoutInflater
import android.view.View
import android.view.ViewGroup
import android.widget.TextView
import androidx.core.view.children
import androidx.lifecycle.lifecycleScope
import androidx.recyclerview.widget.LinearLayoutManager
import com.github.libretube.R
import com.github.libretube.api.RetrofitInstance
import com.github.libretube.api.SubscriptionHelper
import com.github.libretube.api.obj.ChannelTab
import com.github.libretube.constants.IntentData
import com.github.libretube.constants.ShareObjectType
import com.github.libretube.databinding.FragmentChannelBinding
import com.github.libretube.extensions.TAG
import com.github.libretube.extensions.formatShort
import com.github.libretube.extensions.toID
import com.github.libretube.obj.ShareData
import com.github.libretube.ui.adapters.ChannelAdapter
import com.github.libretube.ui.adapters.SearchAdapter
import com.github.libretube.ui.base.BaseFragment
import com.github.libretube.ui.dialogs.ShareDialog
import com.github.libretube.util.ImageHelper
import com.google.android.material.chip.Chip
import kotlinx.coroutines.CoroutineScope
import kotlinx.coroutines.Dispatchers
import kotlinx.coroutines.launch
import retrofit2.HttpException
import java.io.IOException

class ChannelFragment : BaseFragment() {
    private lateinit var binding: FragmentChannelBinding

    private var channelId: String? = null
    private var channelName: String? = null
    private var nextPage: String? = null
    private var channelAdapter: ChannelAdapter? = null
    private var isLoading = true
    private var isSubscribed: Boolean? = false

    private var onScrollEnd: () -> Unit = {}

    val scope = CoroutineScope(Dispatchers.IO)

    override fun onCreate(savedInstanceState: Bundle?) {
        super.onCreate(savedInstanceState)
        arguments?.let {
            channelId = it.getString(IntentData.channelId)?.toID()
            channelName = it.getString(IntentData.channelName)
                ?.replace("/c/", "")
                ?.replace("/user/", "")
        }
    }

    override fun onCreateView(
        inflater: LayoutInflater,
        container: ViewGroup?,
        savedInstanceState: Bundle?
    ): View {
        binding = FragmentChannelBinding.inflate(layoutInflater, container, false)
        return binding.root
    }

    override fun onViewCreated(view: View, savedInstanceState: Bundle?) {
        super.onViewCreated(view, savedInstanceState)

        binding.channelRecView.layoutManager = LinearLayoutManager(context)

        val refreshChannel = {
            binding.channelRefresh.isRefreshing = true
            fetchChannel()
        }
        refreshChannel()
        binding.channelRefresh.setOnRefreshListener {
            refreshChannel()
        }

        binding.channelScrollView.viewTreeObserver
            .addOnScrollChangedListener {
                if (binding.channelScrollView.getChildAt(0).bottom
                    == (binding.channelScrollView.height + binding.channelScrollView.scrollY)
                ) {
                    try {
                        onScrollEnd.invoke()
                    } catch (e: Exception) {
                        Log.e("tabs failed", e.toString())
                    }
                }
            }
    }

    private fun fetchChannel() {
        lifecycleScope.launchWhenCreated {
            val response = try {
                if (channelId != null) {
                    RetrofitInstance.api.getChannel(channelId!!)
                } else {
                    RetrofitInstance.api.getChannelByName(channelName!!)
                }
            } catch (e: IOException) {
                binding.channelRefresh.isRefreshing = false
                Log.e(TAG(), "IOException, you might not have internet connection")
                return@launchWhenCreated
            } catch (e: HttpException) {
                binding.channelRefresh.isRefreshing = false
                Log.e(TAG(), "HttpException, unexpected response")
                return@launchWhenCreated
            }
            // needed if the channel gets loaded by the ID
            channelId = response.id
<<<<<<< HEAD
            val shareData = ShareData(currentChannel = response.name)
=======

            onScrollEnd = {
                if (nextPage != null && !isLoading) {
                    isLoading = true
                    binding.channelRefresh.isRefreshing = true
                    fetchChannelNextPage()
                }
            }

>>>>>>> 2055a5d1
            // fetch and update the subscription status
            isSubscribed = SubscriptionHelper.isSubscribed(channelId!!)
            if (isSubscribed == null) return@launchWhenCreated

            runOnUiThread {
                if (isSubscribed == true) {
                    binding.channelSubscribe.text = getString(R.string.unsubscribe)
                }

                binding.channelSubscribe.setOnClickListener {
                    binding.channelSubscribe.text = if (isSubscribed == true) {
                        SubscriptionHelper.unsubscribe(channelId!!)
                        isSubscribed = false
                        getString(R.string.subscribe)
                    } else {
                        SubscriptionHelper.subscribe(channelId!!)
                        isSubscribed = true
                        getString(R.string.unsubscribe)
                    }
                }

                binding.channelShare.setOnClickListener {
                    val shareDialog = ShareDialog(
                        response.id!!.toID(),
                        ShareObjectType.CHANNEL,
                        shareData
                    )
                    shareDialog.show(childFragmentManager, ShareDialog::class.java.name)
                }
            }

            nextPage = response.nextpage
            isLoading = false
            binding.channelRefresh.isRefreshing = false

            runOnUiThread {
                binding.channelScrollView.visibility = View.VISIBLE
                binding.channelName.text = response.name
                if (response.verified) {
                    binding.channelName.setCompoundDrawablesWithIntrinsicBounds(
                        0,
                        0,
                        R.drawable.ic_verified,
                        0
                    )
                }
                binding.channelSubs.text = resources.getString(
                    R.string.subscribers,
                    response.subscriberCount.formatShort()
                )
                if (response.description?.trim() == "") {
                    binding.channelDescription.visibility = View.GONE
                } else {
                    binding.channelDescription.text = response.description?.trim()
                }

                binding.channelDescription.setOnClickListener {
                    (it as TextView).apply {
                        it.maxLines = if (it.maxLines == Int.MAX_VALUE) 2 else Int.MAX_VALUE
                    }
                }

                ImageHelper.loadImage(response.bannerUrl, binding.channelBanner)
                ImageHelper.loadImage(response.avatarUrl, binding.channelImage)

                // recyclerview of the videos by the channel
                channelAdapter = ChannelAdapter(
                    response.relatedStreams.orEmpty().toMutableList(),
                    childFragmentManager
                )
                binding.channelRecView.adapter = channelAdapter
            }

            binding.videos.setOnClickListener {
                binding.channelRecView.adapter = channelAdapter
            }

            response.tabs?.firstOrNull { it.name == "Playlists" }?.let {
                setupTab(binding.playlists, it)
            }

            response.tabs?.firstOrNull { it.name == "Channels" }?.let {
                setupTab(binding.channels, it)
            }

            response.tabs?.firstOrNull { it.name == "Livestreams" }?.let {
                setupTab(binding.livestreams, it)
            }

            response.tabs?.firstOrNull { it.name == "Shorts" }?.let {
                setupTab(binding.shorts, it)
            }
        }
    }

    private fun setupTab(chip: Chip, tab: ChannelTab) {
        chip.visibility = View.VISIBLE
        chip.setOnClickListener {
            binding.tabChips.children.forEach {
                if (it != chip) (it as Chip).isChecked = false
            }
            scope.launch {
                val response = try {
                    RetrofitInstance.api.getChannelTab(tab.data!!)
                } catch (e: Exception) {
                    return@launch
                }

                val adapter = SearchAdapter(
                    response.content.toMutableList(),
                    childFragmentManager
                )

                runOnUiThread {
                    binding.channelRecView.adapter = adapter
                }

                onScrollEnd = {
                    if (response.nextpage != null) {
                        scope.launch {
                            val newContent = try {
                                RetrofitInstance.api.getChannelTab(tab.data, response.nextpage)
                            } catch (e: Exception) {
                                e.printStackTrace()
                                null
                            }
                            runOnUiThread {
                                newContent?.content?.let {
                                    adapter.updateItems(it)
                                }
                            }
                        }
                    }
                }
            }
        }
    }

    private fun fetchChannelNextPage() {
        fun run() {
            lifecycleScope.launchWhenCreated {
                val response = try {
                    RetrofitInstance.api.getChannelNextPage(channelId!!, nextPage!!)
                } catch (e: IOException) {
                    binding.channelRefresh.isRefreshing = false
                    println(e)
                    Log.e(TAG(), "IOException, you might not have internet connection")
                    return@launchWhenCreated
                } catch (e: HttpException) {
                    binding.channelRefresh.isRefreshing = false
                    Log.e(TAG(), "HttpException, unexpected response," + e.response())
                    return@launchWhenCreated
                }
                nextPage = response.nextpage
                channelAdapter?.updateItems(response.relatedStreams!!)
                isLoading = false
                binding.channelRefresh.isRefreshing = false
            }
        }
        run()
    }
}<|MERGE_RESOLUTION|>--- conflicted
+++ resolved
@@ -112,9 +112,7 @@
             }
             // needed if the channel gets loaded by the ID
             channelId = response.id
-<<<<<<< HEAD
             val shareData = ShareData(currentChannel = response.name)
-=======
 
             onScrollEnd = {
                 if (nextPage != null && !isLoading) {
@@ -124,7 +122,6 @@
                 }
             }
 
->>>>>>> 2055a5d1
             // fetch and update the subscription status
             isSubscribed = SubscriptionHelper.isSubscribed(channelId!!)
             if (isSubscribed == null) return@launchWhenCreated
