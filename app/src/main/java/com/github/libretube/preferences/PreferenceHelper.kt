--- conflicted
+++ resolved
@@ -122,11 +122,8 @@
     }
 
     fun addToWatchHistory(videoId: String, streams: Streams) {
-<<<<<<< HEAD
-=======
         removeFromWatchHistory(videoId)
 
->>>>>>> 60e34e3a
         val watchHistoryItem = WatchHistoryItem(
             videoId,
             streams.title,
