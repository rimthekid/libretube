package com.github.libretube.services

import android.app.NotificationManager
import android.app.PendingIntent
import android.app.Service
import android.content.Intent
import android.os.Binder
import android.os.IBinder
import android.util.SparseBooleanArray
import androidx.core.app.NotificationCompat
<<<<<<< HEAD
import androidx.core.util.set
import androidx.core.util.valueIterator
=======
import androidx.core.app.ServiceCompat
>>>>>>> 302de408
import com.github.libretube.R
import com.github.libretube.api.CronetHelper
import com.github.libretube.api.RetrofitInstance
import com.github.libretube.compat.PendingIntentCompat
import com.github.libretube.constants.DOWNLOAD_CHANNEL_ID
import com.github.libretube.constants.DOWNLOAD_PROGRESS_NOTIFICATION_ID
import com.github.libretube.constants.IntentData
import com.github.libretube.db.DatabaseHolder.Companion.Database
import com.github.libretube.db.obj.Download
import com.github.libretube.db.obj.DownloadItem
import com.github.libretube.enums.FileType
import com.github.libretube.extensions.awaitQuery
import com.github.libretube.extensions.formatAsFileSize
import com.github.libretube.extensions.getContentLength
import com.github.libretube.extensions.query
import com.github.libretube.extensions.toDownloadItems
import com.github.libretube.extensions.toastFromMainThread
import com.github.libretube.helpers.DownloadHelper
import com.github.libretube.helpers.DownloadHelper.getNotificationId
import com.github.libretube.helpers.ImageHelper
import com.github.libretube.obj.DownloadStatus
import com.github.libretube.receivers.NotificationReceiver
import com.github.libretube.receivers.NotificationReceiver.Companion.ACTION_DOWNLOAD_PAUSE
import com.github.libretube.receivers.NotificationReceiver.Companion.ACTION_DOWNLOAD_RESUME
import com.github.libretube.ui.activities.MainActivity
import java.io.File
import java.net.HttpURLConnection
import java.net.SocketTimeoutException
import java.net.URL
import java.util.concurrent.Executors
import kotlinx.coroutines.CancellationException
import kotlinx.coroutines.CoroutineScope
import kotlinx.coroutines.Dispatchers
import kotlinx.coroutines.Job
import kotlinx.coroutines.SupervisorJob
import kotlinx.coroutines.asCoroutineDispatcher
import kotlinx.coroutines.flow.MutableSharedFlow
import kotlinx.coroutines.flow.SharedFlow
import kotlinx.coroutines.launch
import kotlinx.coroutines.withContext
import okio.BufferedSink
import okio.buffer
import okio.sink
import okio.source

/**
 * Download service with custom implementation of downloading using [HttpURLConnection].
 */
class DownloadService : Service() {

    private val binder = LocalBinder()
    private val dispatcher = Executors.newSingleThreadExecutor().asCoroutineDispatcher()
    private val jobMain = SupervisorJob()
    private val scope = CoroutineScope(dispatcher + jobMain)

    private lateinit var notificationManager: NotificationManager
    private lateinit var summaryNotificationBuilder: NotificationCompat.Builder

    private val downloadQueue = SparseBooleanArray()
    private val _downloadFlow = MutableSharedFlow<Pair<Int, DownloadStatus>>()
    val downloadFlow: SharedFlow<Pair<Int, DownloadStatus>> = _downloadFlow

    override fun onCreate() {
        super.onCreate()
        IS_DOWNLOAD_RUNNING = true
        notifyForeground()
        sendBroadcast(Intent(ACTION_SERVICE_STARTED))
    }

    override fun onStartCommand(intent: Intent?, flags: Int, startId: Int): Int {
        when (intent?.action) {
            ACTION_DOWNLOAD_RESUME -> resume(intent.getIntExtra("id", -1))
            ACTION_DOWNLOAD_PAUSE -> pause(intent.getIntExtra("id", -1))
        }

        val videoId = intent?.getStringExtra(IntentData.videoId) ?: return START_NOT_STICKY
        val fileName = intent.getStringExtra(IntentData.fileName) ?: videoId
        val videoFormat = intent.getStringExtra(IntentData.videoFormat)
        val videoQuality = intent.getStringExtra(IntentData.videoQuality)
        val audioFormat = intent.getStringExtra(IntentData.audioFormat)
        val audioQuality = intent.getStringExtra(IntentData.audioQuality)
        val subtitleCode = intent.getStringExtra(IntentData.subtitleCode)

        scope.launch {
            try {
                val streams = RetrofitInstance.api.getStreams(videoId)

                val thumbnailTargetFile = getDownloadFile(DownloadHelper.THUMBNAIL_DIR, fileName)

                awaitQuery {
                    Database.downloadDao().insertDownload(
                        Download(
                            videoId = videoId,
                            title = streams.title,
                            thumbnailPath = thumbnailTargetFile.absolutePath,
                            description = streams.description,
                            uploadDate = streams.uploadDate.toString(),
                            uploader = streams.uploader
                        )
                    )
                }
                ImageHelper.downloadImage(
                    this@DownloadService,
                    streams.thumbnailUrl,
                    thumbnailTargetFile.absolutePath
                )

                val downloadItems = streams.toDownloadItems(
                    videoId,
                    fileName,
                    videoFormat,
                    videoQuality,
                    audioFormat,
                    audioQuality,
                    subtitleCode
                )
                downloadItems.forEach { start(it) }
            } catch (e: Exception) {
                return@launch
            }
        }

        return START_NOT_STICKY
    }

    /**
     * Initiate download [Job] using [DownloadItem] by creating file according to [FileType]
     * for the requested file.
     */
    private fun start(item: DownloadItem) {
        val file: File = when (item.type) {
            FileType.AUDIO -> getDownloadFile(DownloadHelper.AUDIO_DIR, item.fileName)
            FileType.VIDEO -> getDownloadFile(DownloadHelper.VIDEO_DIR, item.fileName)
            FileType.SUBTITLE -> getDownloadFile(DownloadHelper.SUBTITLE_DIR, item.fileName)
        }
        file.createNewFile()
        item.path = file.absolutePath

        item.id = awaitQuery {
            Database.downloadDao().insertDownloadItem(item)
        }.toInt()

        scope.launch {
            downloadFile(item)
        }
    }

    /**
     * Download file and emit [DownloadStatus] to the collectors of [downloadFlow]
     * and notification.
     */
    private suspend fun downloadFile(item: DownloadItem) {
        downloadQueue[item.id] = true
        val notificationBuilder = getNotificationBuilder(item)
        setResumeNotification(notificationBuilder, item)
        val file = File(item.path)
        var totalRead = file.length()
        val url = URL(item.url ?: return)

        url.getContentLength().let { size ->
            if (size > 0 && size != item.downloadSize) {
                item.downloadSize = size
                query {
                    Database.downloadDao().updateDownloadItem(item)
                }
            }
        }

        try {
            // Set start range where last downloading was held.
            val con = CronetHelper.cronetEngine.openConnection(url) as HttpURLConnection
            con.requestMethod = "GET"
            con.setRequestProperty("Range", "bytes=$totalRead-")
            con.connectTimeout = DownloadHelper.DEFAULT_TIMEOUT
            con.readTimeout = DownloadHelper.DEFAULT_TIMEOUT

            withContext(Dispatchers.IO) {
                // Retry connecting to server for n times.
                for (i in 1..DownloadHelper.DEFAULT_RETRY) {
                    try {
                        con.connect()
                        break
                    } catch (_: SocketTimeoutException) {
                        val message = getString(R.string.downloadfailed) + " " + i
                        _downloadFlow.emit(item.id to DownloadStatus.Error(message))
                        toastFromMainThread(message)
                    }
                }
            }

            // If link is expired try to regenerate using available info.
            if (con.responseCode == 403) {
                regenerateLink(item)
                con.disconnect()
                downloadFile(item)
                return
            } else if (con.responseCode !in 200..299) {
                val message = getString(R.string.downloadfailed) + ": " + con.responseMessage
                _downloadFlow.emit(item.id to DownloadStatus.Error(message))
                toastFromMainThread(message)
                con.disconnect()
                pause(item.id)
                return
            }

            val sink: BufferedSink = file.sink(true).buffer()
            val sourceByte = con.inputStream.source()

            var lastTime = System.currentTimeMillis() / 1000
            var lastRead: Long = 0

            try {
                // Check if downloading is still active and read next bytes.
                while (downloadQueue[item.id] && sourceByte
                        .read(sink.buffer, DownloadHelper.DOWNLOAD_CHUNK_SIZE)
                        .also { lastRead = it } != -1L
                ) {
                    sink.emit()
                    totalRead += lastRead
                    _downloadFlow.emit(
                        item.id to DownloadStatus.Progress(
                            lastRead,
                            totalRead,
                            item.downloadSize
                        )
                    )
                    if (item.downloadSize != -1L &&
                        System.currentTimeMillis() / 1000 > lastTime
                    ) {
                        notificationBuilder
                            .setContentText(
                                totalRead.formatAsFileSize() + " / " +
                                    item.downloadSize.formatAsFileSize()
                            )
                            .setProgress(
                                item.downloadSize.toInt(),
                                totalRead.toInt(),
                                false
                            )
                        notificationManager.notify(
                            item.getNotificationId(),
                            notificationBuilder.build()
                        )
                        lastTime = System.currentTimeMillis() / 1000
                    }
                }
            } catch (_: CancellationException) {
            } catch (e: Exception) {
                toastFromMainThread("${getString(R.string.download)}: ${e.message}")
                _downloadFlow.emit(item.id to DownloadStatus.Error(e.message.toString(), e))
            }

            withContext(Dispatchers.IO) {
                sink.flush()
                sink.close()
                sourceByte.close()
                con.disconnect()
            }
        } catch (_: Exception) { }

        val completed = when {
            totalRead < item.downloadSize -> {
                _downloadFlow.emit(item.id to DownloadStatus.Paused)
                false
            }
            else -> {
                _downloadFlow.emit(item.id to DownloadStatus.Completed)
                true
            }
        }
        setPauseNotification(notificationBuilder, item, completed)
        pause(item.id)
    }

    /**
     * Resume download which may have been paused.
     */
    fun resume(id: Int) {
        // If file is already downloading then avoid new download job.
        if (downloadQueue[id]) {
            return
        }

        val downloadCount = downloadQueue.valueIterator().asSequence().count { it }
        if (downloadCount >= DownloadHelper.getMaxConcurrentDownloads()) {
            toastFromMainThread(getString(R.string.concurrent_downloads_limit_reached))
            scope.launch {
                _downloadFlow.emit(id to DownloadStatus.Paused)
            }
            return
        }

        val downloadItem = awaitQuery {
            Database.downloadDao().findDownloadItemById(id)
        }
        scope.launch {
            downloadFile(downloadItem)
        }
    }

    /**
     * Pause downloading job for given [id]. If no downloads are active, stop the service.
     */
    fun pause(id: Int) {
        downloadQueue[id] = false

        // Stop the service if no downloads are active.
<<<<<<< HEAD
        if (downloadQueue.valueIterator().asSequence().none { it }) {
            if (Build.VERSION.SDK_INT >= Build.VERSION_CODES.N) {
                stopForeground(STOP_FOREGROUND_DETACH)
            }
=======
        if (downloadQueue.none { it.value }) {
            ServiceCompat.stopForeground(this, ServiceCompat.STOP_FOREGROUND_DETACH)
>>>>>>> 302de408
            sendBroadcast(Intent(ACTION_SERVICE_STOPPED))
            stopSelf()
        }
    }

    /**
     * Regenerate stream url using available info format and quality.
     */
    private suspend fun regenerateLink(item: DownloadItem) {
        val streams = RetrofitInstance.api.getStreams(item.videoId)
        val stream = when (item.type) {
            FileType.AUDIO -> streams.audioStreams
            FileType.VIDEO -> streams.videoStreams
            else -> null
        }
        stream?.find { it.format == item.format && it.quality == item.quality }?.let {
            item.url = it.url
        }
        query {
            Database.downloadDao().updateDownloadItem(item)
        }
    }

    /**
     * Check whether the file downloading or not.
     */
    fun isDownloading(id: Int): Boolean {
        return downloadQueue[id]
    }

    private fun notifyForeground() {
        notificationManager = getSystemService(NOTIFICATION_SERVICE) as NotificationManager

        summaryNotificationBuilder = NotificationCompat
            .Builder(this, DOWNLOAD_CHANNEL_ID)
            .setSmallIcon(R.drawable.ic_launcher_lockscreen)
            .setContentTitle(getString(R.string.downloading))
            .setForegroundServiceBehavior(NotificationCompat.FOREGROUND_SERVICE_IMMEDIATE)
            .setGroup(DOWNLOAD_NOTIFICATION_GROUP)
            .setPriority(NotificationCompat.PRIORITY_LOW)
            .setOnlyAlertOnce(true)
            .setGroupSummary(true)

        startForeground(DOWNLOAD_PROGRESS_NOTIFICATION_ID, summaryNotificationBuilder.build())
    }

    private fun getNotificationBuilder(item: DownloadItem): NotificationCompat.Builder {
        val activityIntent = PendingIntentCompat.getActivity(
            this@DownloadService,
            0,
            Intent(this@DownloadService, MainActivity::class.java)
                .putExtra("fragmentToOpen", "downloads"),
            PendingIntent.FLAG_CANCEL_CURRENT
        )

        return NotificationCompat
            .Builder(this, DOWNLOAD_CHANNEL_ID)
            .setContentTitle("[${item.type}] ${item.fileName}")
            .setProgress(0, 0, true)
            .setOngoing(true)
            .setContentIntent(activityIntent)
            .setForegroundServiceBehavior(NotificationCompat.FOREGROUND_SERVICE_IMMEDIATE)
            .setGroupAlertBehavior(NotificationCompat.GROUP_ALERT_SUMMARY)
            .setGroup(DOWNLOAD_NOTIFICATION_GROUP)
    }

    private fun setResumeNotification(
        notificationBuilder: NotificationCompat.Builder,
        item: DownloadItem
    ) {
        notificationBuilder
            .setSmallIcon(android.R.drawable.stat_sys_download)
            .setWhen(System.currentTimeMillis())
            .setOngoing(true)
            .clearActions()
            .addAction(getPauseAction(item.id))

        notificationManager.notify(item.getNotificationId(), notificationBuilder.build())
    }

    private fun setPauseNotification(
        notificationBuilder: NotificationCompat.Builder,
        item: DownloadItem,
        isCompleted: Boolean = false
    ) {
        notificationBuilder
            .setProgress(0, 0, false)
            .setOngoing(false)
            .clearActions()

        if (isCompleted) {
            notificationBuilder
                .setSmallIcon(R.drawable.ic_done)
                .setContentText(getString(R.string.download_completed))
        } else {
            notificationBuilder
                .setSmallIcon(R.drawable.ic_pause)
                .setContentText(getString(R.string.download_paused))
                .addAction(getResumeAction(item.id))
        }
        notificationManager.notify(item.getNotificationId(), notificationBuilder.build())
    }

    private fun getResumeAction(id: Int): NotificationCompat.Action {
        val intent = Intent(this, NotificationReceiver::class.java).apply {
            action = ACTION_DOWNLOAD_RESUME
            putExtra("id", id)
        }

        return NotificationCompat.Action.Builder(
            R.drawable.ic_play,
            getString(R.string.resume),
            PendingIntentCompat.getBroadcast(this, id, intent, PendingIntent.FLAG_UPDATE_CURRENT)
        ).build()
    }

    private fun getPauseAction(id: Int): NotificationCompat.Action {
        val intent = Intent(this, NotificationReceiver::class.java)
            .setAction(ACTION_DOWNLOAD_PAUSE)
            .putExtra("id", id)

        return NotificationCompat.Action.Builder(
            R.drawable.ic_pause,
            getString(R.string.pause),
            PendingIntentCompat.getBroadcast(this, id, intent, PendingIntent.FLAG_UPDATE_CURRENT)
        ).build()
    }

    /**
     * Get a [File] from the corresponding download directory and the file name
     */
    private fun getDownloadFile(directory: String, fileName: String): File {
        return File(
            DownloadHelper.getDownloadDir(
                this@DownloadService,
                directory
            ),
            fileName
        )
    }

    override fun onDestroy() {
        downloadQueue.clear()
        IS_DOWNLOAD_RUNNING = false
        sendBroadcast(Intent(ACTION_SERVICE_STOPPED))
        super.onDestroy()
    }

    override fun onBind(intent: Intent?): IBinder {
        val ids = intent?.getIntArrayExtra("ids")
        ids?.forEach { id -> resume(id) }
        return binder
    }

    inner class LocalBinder : Binder() {
        fun getService(): DownloadService = this@DownloadService
    }

    companion object {
        private const val DOWNLOAD_NOTIFICATION_GROUP = "download_notification_group"
        const val ACTION_SERVICE_STARTED =
            "com.github.libretube.services.DownloadService.ACTION_SERVICE_STARTED"
        const val ACTION_SERVICE_STOPPED =
            "com.github.libretube.services.DownloadService.ACTION_SERVICE_STOPPED"
        var IS_DOWNLOAD_RUNNING = false
    }
}<|MERGE_RESOLUTION|>--- conflicted
+++ resolved
@@ -8,12 +8,9 @@
 import android.os.IBinder
 import android.util.SparseBooleanArray
 import androidx.core.app.NotificationCompat
-<<<<<<< HEAD
 import androidx.core.util.set
 import androidx.core.util.valueIterator
-=======
 import androidx.core.app.ServiceCompat
->>>>>>> 302de408
 import com.github.libretube.R
 import com.github.libretube.api.CronetHelper
 import com.github.libretube.api.RetrofitInstance
@@ -321,15 +318,8 @@
         downloadQueue[id] = false
 
         // Stop the service if no downloads are active.
-<<<<<<< HEAD
         if (downloadQueue.valueIterator().asSequence().none { it }) {
-            if (Build.VERSION.SDK_INT >= Build.VERSION_CODES.N) {
-                stopForeground(STOP_FOREGROUND_DETACH)
-            }
-=======
-        if (downloadQueue.none { it.value }) {
             ServiceCompat.stopForeground(this, ServiceCompat.STOP_FOREGROUND_DETACH)
->>>>>>> 302de408
             sendBroadcast(Intent(ACTION_SERVICE_STOPPED))
             stopSelf()
         }
