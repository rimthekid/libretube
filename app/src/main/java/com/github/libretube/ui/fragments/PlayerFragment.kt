--- conflicted
+++ resolved
@@ -777,13 +777,8 @@
                 if (sponsorBlockConfig.isEmpty()) return@runCatching
                 segments =
                     RetrofitInstance.api.getSegments(
-<<<<<<< HEAD
                         videoId!!,
                         JsonHelper.json.encodeToString(sponsorBlockConfig.keys),
-=======
-                        videoId,
-                        JsonHelper.json.encodeToString(categories),
->>>>>>> df8c7e28
                     ).segments
                 if (segments.isEmpty()) return@runCatching
 
