--- conflicted
+++ resolved
@@ -6,9 +6,7 @@
 import android.content.pm.PackageManager
 import android.content.res.Configuration
 import android.graphics.Color
-import android.os.Build
 import android.text.Spanned
-import android.view.Window
 import androidx.appcompat.app.AppCompatActivity
 import androidx.appcompat.app.AppCompatDelegate
 import androidx.core.text.HtmlCompat
@@ -20,62 +18,6 @@
 import com.google.android.material.color.MaterialColors
 
 object ThemeHelper {
-
-    /**
-     * Set the colors of the system bars (status bat and navigation bar)
-     */
-    fun setSystemBarColors(context: Context, window: Window, isBottomNavVisible: Boolean) {
-        setStatusBarColor(context, window)
-        setNavigationBarColor(context, window, isBottomNavVisible)
-    }
-
-    /**
-     * Set the background color of the status bar
-     */
-    private fun setStatusBarColor(context: Context, window: Window) {
-        window.statusBarColor = if (Build.VERSION.SDK_INT >= Build.VERSION_CODES.M) {
-            getThemeColor(context, android.R.attr.colorBackground)
-        } else {
-<<<<<<< HEAD
-            if (isDarkMode(context)) {
-                getThemeColor(context, android.R.attr.colorBackground)
-            } else {
-                getThemeColor(context, com.google.android.material.R.attr.colorOnBackground)
-            }
-=======
-            if (isDarkMode(context)) getThemeColor(context, android.R.attr.colorBackground)
-            else getThemeColor(context, com.google.android.material.R.attr.colorOnBackground)
->>>>>>> ba303082
-        }
-    }
-
-    /**
-     * Set the background color of the navigation bar
-     */
-<<<<<<< HEAD
-    private fun setNavigationBarColor(
-        context: Context,
-        window: Window,
-        isBottomNavVisible: Boolean
-    ) {
-        window.navigationBarColor = if (Build.VERSION.SDK_INT < Build.VERSION_CODES.M && !isDarkMode(context)) {
-            getThemeColor(context, com.google.android.material.R.attr.colorOnBackground)
-        } else {
-            if (isBottomNavVisible) {
-                getThemeColor(context, com.google.android.material.R.attr.colorSurfaceContainer)
-            } else {
-                getThemeColor(context, android.R.attr.colorBackground)
-            }
-=======
-    private fun setNavigationBarColor(context: Context, window: Window, isBottomNavVisible: Boolean) {
-        window.navigationBarColor = if (Build.VERSION.SDK_INT < Build.VERSION_CODES.M && !isDarkMode(context)) {
-            getThemeColor(context, com.google.android.material.R.attr.colorOnBackground)
-        } else {
-            if (isBottomNavVisible) getThemeColor(context, com.google.android.material.R.attr.colorSurfaceContainer)
-            else getThemeColor(context, android.R.attr.colorBackground)
->>>>>>> ba303082
-        }
-    }
 
     /**
      * Set the theme, including accent color and night mode
@@ -187,8 +129,7 @@
     }
 
     fun isDarkMode(context: Context): Boolean {
-        val darkModeFlag =
-            context.resources.configuration.uiMode and Configuration.UI_MODE_NIGHT_MASK
+        val darkModeFlag = context.resources.configuration.uiMode and Configuration.UI_MODE_NIGHT_MASK
         return darkModeFlag == Configuration.UI_MODE_NIGHT_YES
     }
 }